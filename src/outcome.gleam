--- conflicted
+++ resolved
@@ -13,15 +13,9 @@
 ///
 /// ```gleam
 /// Error("Something went wrong")
-<<<<<<< HEAD
-/// |> outcome.result_with_defect
-/// ```
-pub fn result_with_defect(result: Result(t, err)) -> Outcome(t, err) {
-=======
 /// |> outcome.as_defect
 /// ```
 pub fn as_defect(result: Result(t, err)) -> Outcome(t, err) {
->>>>>>> 48b79ce1
   result.map_error(result, problem.new_defect)
 }
 
@@ -32,15 +26,9 @@
 ///
 /// ```gleam
 /// Error("Invalid input")
-<<<<<<< HEAD
-/// |> outcome.result_with_failure
-/// ```
-pub fn result_with_failure(result: Result(t, err)) -> Outcome(t, err) {
-=======
 /// |> outcome.as_failure
 /// ```
 pub fn as_failure(result: Result(t, err)) -> Outcome(t, err) {
->>>>>>> 48b79ce1
   result.map_error(result, problem.new_failure)
 }
 
@@ -101,11 +89,7 @@
 ///
 /// ```gleam
 /// Error("Something went wrong")
-<<<<<<< HEAD
-/// |> outcome.result_with_defect
-=======
 /// |> outcome.as_defect
->>>>>>> 48b79ce1
 /// |> outcome.context("In find user function")
 /// ```
 ///
@@ -119,17 +103,10 @@
 /// Remove the `Problem` wrapping in the error value
 ///
 /// ## Example
-<<<<<<< HEAD
-///
-/// ```gleam
-/// let result = Error("Fail") |> outcome.result_with_defect
-///
-=======
 ///
 /// ```gleam
 /// let result = Error("Fail") |> outcome.as_defect
 ///
->>>>>>> 48b79ce1
 /// outcome.to_simple_result(result) == Error("Fail")
 /// ```
 pub fn to_simple_result(outcome: Outcome(t, err)) -> Result(t, err) {
@@ -147,17 +124,10 @@
 ///
 /// ```gleam
 /// Error("Something went wrong")
-<<<<<<< HEAD
-/// |> outcome.result_with_defect
-/// |> outcome.context("In find user function")
-/// |> outcome.context("More context")
-/// |> pretty_print(function.identity)
-=======
 /// |> outcome.as_defect
 /// |> outcome.context("In find user function")
 /// |> outcome.context("More context")
 /// |> outcome.pretty_print(function.identity)
->>>>>>> 48b79ce1
 /// ```
 ///
 /// ```
@@ -177,15 +147,9 @@
 ///
 /// ```gleam
 /// Error("Something went wrong")
-<<<<<<< HEAD
-/// |> result_with_defect
-/// |> context("In find user function")
-/// |> print_line(function.identity)
-=======
 /// |> outcome.as_defect
 /// |> outcome.context("In find user function")
 /// |> outcome.print_line(function.identity)
->>>>>>> 48b79ce1
 /// ```
 ///
 /// ```
