import gleam/function.{identity}
import gleeunit
import gleeunit/should
import outcome.{type Outcome}
import outcome/problem.{Defect, Failure, Problem}

pub fn main() {
  gleeunit.main()
}

pub fn pretty_print_outcome(outcome: Outcome(t, String)) -> String {
  case outcome {
    Ok(_) -> "Ok"
    Error(problem) -> outcome.pretty_print(problem, identity)
  }
}

pub fn print_line_outcome(outcome: Outcome(t, String)) -> String {
  case outcome {
    Ok(_) -> "Ok"
    Error(problem) -> outcome.print_line(problem, identity)
  }
}

<<<<<<< HEAD
pub fn result_with_defect_test() {
  let expected = Problem(error: "error", severity: Defect, stack: [])

  Error("error")
  |> outcome.result_with_defect
  |> should.equal(Error(expected))
}

pub fn result_with_failure_test() {
  let expected = Problem(error: "failure", severity: Failure, stack: [])

  Error("failure")
  |> outcome.result_with_failure
=======
pub fn as_defect_test() {
  let expected = Problem(error: "error", severity: Defect, stack: [])

  Error("error")
  |> outcome.as_defect
  |> should.equal(Error(expected))
}

pub fn as_failure_test() {
  let expected = Problem(error: "failure", severity: Failure, stack: [])

  Error("failure")
  |> outcome.as_failure
>>>>>>> 48b79ce1
  |> should.equal(Error(expected))
}

pub fn context_test() {
  let expected =
    Problem(error: "failure", severity: Failure, stack: [
      "context 2", "context 1",
    ])

  Error("failure")
<<<<<<< HEAD
  |> outcome.result_with_failure
=======
  |> outcome.as_failure
>>>>>>> 48b79ce1
  |> outcome.context("context 1")
  |> outcome.context("context 2")
  |> should.equal(Error(expected))
}

pub fn to_simple_result_test() {
  Error("error")
<<<<<<< HEAD
  |> outcome.result_with_defect
=======
  |> outcome.as_defect
>>>>>>> 48b79ce1
  |> outcome.to_simple_result
  |> should.equal(Error("error"))
}

pub fn pretty_print_test() {
  let error =
    Error("defect")
<<<<<<< HEAD
    |> outcome.result_with_defect
=======
    |> outcome.as_defect
>>>>>>> 48b79ce1
    |> outcome.context("context inner")
    |> outcome.context("context outer")

  let pretty = pretty_print_outcome(error)

  pretty
  |> should.equal(
    "Defect: defect

stack:
  context inner
  context outer",
  )
}

pub fn pretty_print_without_context_test() {
  let error =
    Error("defect")
<<<<<<< HEAD
    |> outcome.result_with_defect
=======
    |> outcome.as_defect
>>>>>>> 48b79ce1

  let pretty = pretty_print_outcome(error)

  pretty
  |> should.equal("Defect: defect")
}

pub fn print_line_test() {
  let error =
    Error("defect")
<<<<<<< HEAD
    |> outcome.result_with_defect
=======
    |> outcome.as_defect
>>>>>>> 48b79ce1
    |> outcome.context("context inner")
    |> outcome.context("context outer")

  let output = print_line_outcome(error)

  output
  |> should.equal("Defect: defect < context inner < context outer")
}

pub fn print_line_without_context_test() {
<<<<<<< HEAD
  let error = Error("defect") |> outcome.result_with_defect
=======
  let error = Error("defect") |> outcome.as_defect
>>>>>>> 48b79ce1

  let output = print_line_outcome(error)

  output
  |> should.equal("Defect: defect")
}<|MERGE_RESOLUTION|>--- conflicted
+++ resolved
@@ -22,21 +22,6 @@
   }
 }
 
-<<<<<<< HEAD
-pub fn result_with_defect_test() {
-  let expected = Problem(error: "error", severity: Defect, stack: [])
-
-  Error("error")
-  |> outcome.result_with_defect
-  |> should.equal(Error(expected))
-}
-
-pub fn result_with_failure_test() {
-  let expected = Problem(error: "failure", severity: Failure, stack: [])
-
-  Error("failure")
-  |> outcome.result_with_failure
-=======
 pub fn as_defect_test() {
   let expected = Problem(error: "error", severity: Defect, stack: [])
 
@@ -50,7 +35,6 @@
 
   Error("failure")
   |> outcome.as_failure
->>>>>>> 48b79ce1
   |> should.equal(Error(expected))
 }
 
@@ -61,11 +45,7 @@
     ])
 
   Error("failure")
-<<<<<<< HEAD
-  |> outcome.result_with_failure
-=======
   |> outcome.as_failure
->>>>>>> 48b79ce1
   |> outcome.context("context 1")
   |> outcome.context("context 2")
   |> should.equal(Error(expected))
@@ -73,11 +53,7 @@
 
 pub fn to_simple_result_test() {
   Error("error")
-<<<<<<< HEAD
-  |> outcome.result_with_defect
-=======
   |> outcome.as_defect
->>>>>>> 48b79ce1
   |> outcome.to_simple_result
   |> should.equal(Error("error"))
 }
@@ -85,11 +61,7 @@
 pub fn pretty_print_test() {
   let error =
     Error("defect")
-<<<<<<< HEAD
-    |> outcome.result_with_defect
-=======
     |> outcome.as_defect
->>>>>>> 48b79ce1
     |> outcome.context("context inner")
     |> outcome.context("context outer")
 
@@ -108,11 +80,7 @@
 pub fn pretty_print_without_context_test() {
   let error =
     Error("defect")
-<<<<<<< HEAD
-    |> outcome.result_with_defect
-=======
     |> outcome.as_defect
->>>>>>> 48b79ce1
 
   let pretty = pretty_print_outcome(error)
 
@@ -123,11 +91,7 @@
 pub fn print_line_test() {
   let error =
     Error("defect")
-<<<<<<< HEAD
-    |> outcome.result_with_defect
-=======
     |> outcome.as_defect
->>>>>>> 48b79ce1
     |> outcome.context("context inner")
     |> outcome.context("context outer")
 
@@ -138,11 +102,7 @@
 }
 
 pub fn print_line_without_context_test() {
-<<<<<<< HEAD
-  let error = Error("defect") |> outcome.result_with_defect
-=======
   let error = Error("defect") |> outcome.as_defect
->>>>>>> 48b79ce1
 
   let output = print_line_outcome(error)
 
