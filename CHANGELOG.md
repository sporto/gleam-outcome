--- conflicted
+++ resolved
@@ -8,13 +8,8 @@
 - Moved `new_defect` to `problem` module.
 - Moved `new_failure` to `problem` module.
 - Moved `get_failure` to `problem` module.
-<<<<<<< HEAD
-- Rename `result_to_defect` to `result_with_defect`
-- Rename `result_to_failure` to `result_with_failure`
-=======
 - Rename `result_to_defect` to `as_defect`
 - Rename `result_to_failure` to `as_failure`
->>>>>>> 48b79ce1
 
 
 ## 2.0.0
